# Author: Tomas Hodan (hodantom@cmp.felk.cvut.cz)
# Center for Machine Perception, Czech Technical University in Prague

"""Evaluation script for the BOP Challenge 2019."""

import os
import time
import argparse
import subprocess
import numpy as np

from bop_toolkit_lib import config
from bop_toolkit_lib import inout
from bop_toolkit_lib import misc


# PARAMETERS (some can be overwritten by the command line arguments below).
################################################################################
p = {
  # Errors to calculate.
  'errors': [
    {
      'n_top': -1,
      'type': 'vsd',
      'vsd_deltas': {
        'hb': 15,
        'icbin': 15,
        'icmi': 15,
        'itodd': 5,
        'lm': 15,
        'lmo': 15,
        'ruapc': 15,
        'tless': 15,
        'tudl': 15,
        'tyol': 15,
      },
      'vsd_taus': list(np.arange(0.05, 0.51, 0.05)),
      'correct_th': [[th] for th in np.arange(0.05, 0.51, 0.05)]
    },
    {
      'n_top': -1,
      'type': 'mssd',
      'correct_th': [[th] for th in np.arange(0.05, 0.51, 0.05)]
    },
    {
      'n_top': -1,
      'type': 'mspd',
      'correct_th': [[th] for th in np.arange(5, 51, 5)]
    },
  ],

  # Minimum visible surface fraction of a valid GT pose.
  'visib_gt_min': 0.1,

  # See misc.get_symmetry_transformations().
  'max_sym_disc_step': 0.01,

  # Type of the renderer (used for the VSD pose error function).
  'renderer_type': 'python',  # Options: 'cpp', 'python'.

  # Names of files with results for which to calculate the errors (assumed to be
  # stored in folder config.eval_path). See docs/bop_challenge_2019.md for a
  # description of the format. Example results can be found at:
  # http://ptak.felk.cvut.cz/6DB/public/bop_sample_results/bop_challenge_2019/
  'result_filenames': [
    '/home_local/sund_ma/src/foreign_packages/bop/bop_results/bop_challenge_2019/hodan-iros15_lm-test.csv',
  ],

  # File with a list of estimation targets to consider. The file is assumed to
  # be stored in the dataset folder.
<<<<<<< HEAD
  # 'targets_filename': 'test_targets_bop19.json',
  'targets_filename': '/home_local/sund_ma/src/foreign_packages/bop/datasets/bop/lm/test_targets_bop19.json',

=======
  'targets_filename': 'test_targets_bop19.json',
>>>>>>> 637d2d86

}
################################################################################


# Command line arguments.
# ------------------------------------------------------------------------------
parser = argparse.ArgumentParser()
parser.add_argument('--visib_gt_min', default=p['visib_gt_min'])
parser.add_argument('--max_sym_disc_step', default=p['max_sym_disc_step'])
parser.add_argument('--renderer_type', default=p['renderer_type'])
parser.add_argument('--result_filenames',
                    default=','.join(p['result_filenames']),
                    help='Comma-separated names of files with results.')
parser.add_argument('--targets_filename', default=p['targets_filename'])
args = parser.parse_args()

p['visib_gt_min'] = float(args.visib_gt_min)
p['max_sym_disc_step'] = float(args.max_sym_disc_step)
p['renderer_type'] = str(args.renderer_type)
p['result_filenames'] = args.result_filenames.split(',')
p['targets_filename'] = str(args.targets_filename)

# Evaluation.
# ------------------------------------------------------------------------------
for result_filename in p['result_filenames']:

  misc.log('===========')
  misc.log('EVALUATING: {}'.format(result_filename))
  misc.log('===========')

  time_start = time.time()

  for error in p['errors']:

    # Calculate error of the pose estimates.
    calc_errors_cmd = [
      'python',
      os.path.join('scripts', 'eval_calc_errors.py'),
      '--n_top={}'.format(error['n_top']),
      '--error_type={}'.format(error['type']),
      '--result_filenames={}'.format(result_filename),
      '--renderer_type={}'.format(p['renderer_type']),
      '--targets_filename={}'.format(p['targets_filename']),
      '--max_sym_disc_step={}'.format(p['max_sym_disc_step']),
      '--skip_missing=1',
    ]
    if error['type'] == 'vsd':
      vsd_deltas_str = \
        ','.join(['{}:{}'.format(k, v) for k, v in error['vsd_deltas'].items()])
      calc_errors_cmd += [
        '--vsd_deltas={}'.format(vsd_deltas_str),
        '--vsd_taus={}'.format(','.join(map(str, error['vsd_taus'])))
      ]

    misc.log('Running: ' + ' '.join(calc_errors_cmd))
    if subprocess.call(calc_errors_cmd) != 0:
      raise RuntimeError('Calculation of VSD failed.')

    # Name of the result and the dataset.
    result_name = os.path.splitext(os.path.basename(result_filename))[0]
    dataset = str(result_name.split('_')[1].split('-')[0])

    # Paths (rel. to config.eval_path) to folders with calculated pose errors.
    # For VSD, there is one path for each setting of tau. For the other pose
    # error functions, there is only one path.
    error_dir_paths = {}
    if error['type'] == 'vsd':
      for vsd_tau in error['vsd_taus']:
        error_sign = misc.get_error_signature(
          error['type'], error['n_top'], vsd_delta=error['vsd_deltas'][dataset],
          vsd_tau=vsd_tau)
        error_dir_paths[error_sign] = os.path.join(result_name, error_sign)
    else:
      error_sign = misc.get_error_signature(error['type'], error['n_top'])
      error_dir_paths[error_sign] = os.path.join(result_name, error_sign)

    # Recall scores for all settings of the threshold of correctness (and also
    # of the misalignment tolerance tau in the case of VSD).
    recalls = []

    # Calculate performance scores.
    for error_sign, error_dir_path in error_dir_paths.items():
      for correct_th in error['correct_th']:

        calc_scores_cmd = [
          'python',
          os.path.join('scripts', 'eval_calc_scores.py'),
          '--error_dir_paths={}'.format(error_dir_path),
          '--targets_filename={}'.format(p['targets_filename']),
          '--visib_gt_min={}'.format(p['visib_gt_min'])
        ]

        calc_scores_cmd += ['--correct_th_{}={}'.format(
          error['type'], ','.join(map(str, correct_th)))]

        misc.log('Running: ' + ' '.join(calc_scores_cmd))
        if subprocess.call(calc_scores_cmd) != 0:
          raise RuntimeError('Calculation of scores failed.')

        # Path to file with calculated scores.
        score_sign = misc.get_score_signature(correct_th, p['visib_gt_min'])

        scores_filename = 'scores_{}.json'.format(score_sign)
        scores_path = os.path.join(
          config.eval_path, result_name, error_sign, scores_filename)

        # Load the scores.
        misc.log('Loading calculated scores from: {}'.format(scores_path))
        scores = inout.load_json(scores_path)
        recalls.append(scores['total_recall'])

    # Area under the recall surface.
    aurs = np.mean(recalls)

    misc.log('Recall scores: {}'.format(' '.join(map(str, recalls))))
    misc.log('Area under the recall surface: {}'.format(aurs))

  time_total = time.time() - time_start
  misc.log('Evaluation of {} took {}s.'.format(result_filename, time_total))

misc.log('Done.')<|MERGE_RESOLUTION|>--- conflicted
+++ resolved
@@ -68,14 +68,8 @@
 
   # File with a list of estimation targets to consider. The file is assumed to
   # be stored in the dataset folder.
-<<<<<<< HEAD
   # 'targets_filename': 'test_targets_bop19.json',
   'targets_filename': '/home_local/sund_ma/src/foreign_packages/bop/datasets/bop/lm/test_targets_bop19.json',
-
-=======
-  'targets_filename': 'test_targets_bop19.json',
->>>>>>> 637d2d86
-
 }
 ################################################################################
 
